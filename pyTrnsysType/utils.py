--- conflicted
+++ resolved
@@ -203,11 +203,8 @@
         geom:
         distance:
     """
-<<<<<<< HEAD
-=======
     if geom.length == 0:
         return geom
->>>>>>> b4d7c90c
     if geom.geom_type == "LineString":
         num_vert = int(round(geom.length / distance))
         if num_vert == 0:
