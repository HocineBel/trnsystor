--- conflicted
+++ resolved
@@ -1,5 +1,6 @@
 import pytest
 from mock import patch
+from shapely.geometry import Point
 
 
 @pytest.fixture(scope='class')
@@ -30,8 +31,7 @@
 def weather_type():
     from pyTrnsysType import TrnsysModel
     with patch('builtins.input', return_value='y'):
-        with open("tests/input_files/Type15-3.xml") as xml:
-            weather = TrnsysModel.from_xml(xml.read())
+        weather = TrnsysModel.from_xml("tests/input_files/Type15-3.xml")
         yield weather
 
 
@@ -244,9 +244,12 @@
             assert input + 2 == float(input) + 2
             assert input - 2 == float(input) - 2
 
-<<<<<<< HEAD
     def test_external_file(self, weather_type):
         print(weather_type.to_deck())
+
+    def test_set_position(self, fan_type):
+        fan_type.set_canvas_position(500, 400)
+        assert fan_type.studio.position == Point(500, -400)
 
     def test_get_external_file(self, weather_type):
         from pyTrnsysType import ExternalFile
@@ -270,13 +273,7 @@
         # test unsupported type set
         with pytest.raises(TypeError):
             weather_type.external_files[0] = 1
-=======
-    def test_set_position(self, fan_type):
-        from shapely.geometry import Point
-        fan_type.set_canvas_position(500, 400)
-
-        assert fan_type.studio.position == Point(500, -400)
->>>>>>> 7dd8ed13
+
 
 class TestStatements():
 
